--- conflicted
+++ resolved
@@ -265,9 +265,6 @@
     elif hasattr(ua.VariantType, uatype):
         return ua.get_default_value(getattr(ua.VariantType, uatype))
     else:
-<<<<<<< HEAD
-        return getattr(ua, uatype)()
-=======
         return getattr(ua, uatype)()
 
 
@@ -277,5 +274,4 @@
         string = ua.ObjectIdNames[dtype.Identifier]
     else:
         string = dtype.to_string()
-    return string
->>>>>>> 7faafe65
+    return string
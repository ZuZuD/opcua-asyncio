"""
High level functions to create nodes
"""
from opcua import ua
from opcua.common import node


def _parse_add_args(*args):
    try:
        if isinstance(args[0], int):
            nodeid = ua.NodeId(0, int(args[0]))
            qname = ua.QualifiedName(args[1], int(args[0]))
            return nodeid, qname
        if isinstance(args[0], ua.NodeId):
            nodeid = args[0]
        elif isinstance(args[0], str):
            nodeid = ua.NodeId.from_string(args[0])
        else:
            raise RuntimeError()
        if isinstance(args[1], ua.QualifiedName):
            qname = args[1]
        elif isinstance(args[1], str):
            qname = ua.QualifiedName.from_string(args[1])
        else:
            raise RuntimeError()
        return nodeid, qname
    except ua.UaError:
        raise
    except Exception as ex:
        raise TypeError("This method takes either a namespace index and a string as argument or a nodeid and a qualifiedname. Received arguments {} and got exception {}".format(args, ex))


def create_folder(parent, *args):
    """
    create a child node folder
    arguments are nodeid, browsename
    or namespace index, name
    """
    nodeid, qname = _parse_add_args(*args)
    return node.Node(parent.server, _create_object(parent.server, parent.nodeid, nodeid, qname, ua.ObjectIds.FolderType))


def create_object(parent, *args):
    """
    create a child node object
    arguments are nodeid, browsename
    or namespace index, name
    """
    nodeid, qname = _parse_add_args(*args)
    return node.Node(parent.server, _create_object(parent.server, parent.nodeid, nodeid, qname, ua.ObjectIds.BaseObjectType))


def create_property(parent, *args):
    """
    create a child node property
    args are nodeid, browsename, value, [variant type]
    or idx, name, value, [variant type]
    """
    nodeid, qname = _parse_add_args(*args[:2])
    val = _to_variant(*args[2:])
    return node.Node(parent.server, _create_variable(parent.server, parent.nodeid, nodeid, qname, val, isproperty=True))


def create_variable(parent, *args):
    """
    create a child node variable
    args are nodeid, browsename, value, [variant type]
    or idx, name, value, [variant type]
    """
    nodeid, qname = _parse_add_args(*args[:2])
    val = _to_variant(*args[2:])
    return node.Node(parent.server, _create_variable(parent.server, parent.nodeid, nodeid, qname, val, isproperty=False))


def create_method(parent, *args):
    """
    create a child method object
    This is only possible on server side!!
    args are nodeid, browsename, method_to_be_called, [input argument types], [output argument types]
    or idx, name, method_to_be_called, [input argument types], [output argument types]
    if argument types is specified, child nodes advertising what arguments the method uses and returns will be created
    a callback is a method accepting the nodeid of the parent as first argument and variants after. returns a list of variants
    """
    nodeid, qname = _parse_add_args(*args[:2])
    callback = args[2]
    if len(args) > 3:
        inputs = args[3]
    else:
        inputs = []
    if len(args) > 4:
        outputs = args[4]
    else:
        outputs = []
    return node.Node(parent.server, _create_method(parent, nodeid, qname, callback, inputs, outputs))


<<<<<<< HEAD
def create_subtype(parent, *args):
    """
    create a child node subtype
    arguments are nodeid, browsename
    or namespace index, name
    """
    nodeid, qname = _parse_add_args(*args)
    return node.Node(parent.server, _create_object(parent.server, parent.nodeid, nodeid, qname, None))


=======
>>>>>>> 305c006f
def _create_object(server, parentnodeid, nodeid, qname, objecttype):
    addnode = ua.AddNodesItem()
    addnode.RequestedNewNodeId = nodeid
    addnode.BrowseName = qname
    addnode.NodeClass = ua.NodeClass.Object
    addnode.ParentNodeId = parentnodeid
    #TODO: maybe move to address_space.py and implement for all node types?
<<<<<<< HEAD
    if not objecttype:
        addnode.ReferenceTypeId = ua.NodeId(ua.ObjectIds.HasSubtype)
    else:
        addnode.TypeDefinition = ua.NodeId(objecttype)
        if node.Node(server, parentnodeid).get_type_definition() == ua.ObjectIds.FolderType:
            addnode.ReferenceTypeId = ua.NodeId(ua.ObjectIds.Organizes)
        else:
            addnode.ReferenceTypeId = ua.NodeId(ua.ObjectIds.HasComponent)
=======
    if node.Node(server, parentnodeid).get_type_definition() == ua.ObjectIds.FolderType:
        addnode.ReferenceTypeId = ua.NodeId(ua.ObjectIds.Organizes)
    else:
        addnode.ReferenceTypeId = ua.NodeId(ua.ObjectIds.HasComponent)
    addnode.TypeDefinition = ua.NodeId(objecttype)
>>>>>>> 305c006f
    attrs = ua.ObjectAttributes()
    attrs.Description = ua.LocalizedText(qname.Name)
    attrs.DisplayName = ua.LocalizedText(qname.Name)
    attrs.EventNotifier = 0
    attrs.WriteMask = 0
    attrs.UserWriteMask = 0
    addnode.NodeAttributes = attrs
    results = server.add_nodes([addnode])
    results[0].StatusCode.check()
    return results[0].AddedNodeId


def _to_variant(val, vtype=None):
    if isinstance(val, ua.Variant):
        return val
    else:
        return ua.Variant(val, vtype)


def _create_variable(server, parentnodeid, nodeid, qname, val, isproperty=False):
    addnode = ua.AddNodesItem()
    addnode.RequestedNewNodeId = nodeid
    addnode.BrowseName = qname
    addnode.NodeClass = ua.NodeClass.Variable
    addnode.ParentNodeId = parentnodeid
    if isproperty:
        addnode.ReferenceTypeId = ua.NodeId(ua.ObjectIds.HasProperty)
        addnode.TypeDefinition = ua.NodeId(ua.ObjectIds.PropertyType)
    else:
        addnode.ReferenceTypeId = ua.NodeId(ua.ObjectIds.HasComponent)
        addnode.TypeDefinition = ua.NodeId(ua.ObjectIds.BaseDataVariableType)
    attrs = ua.VariableAttributes()
    attrs.Description = ua.LocalizedText(qname.Name)
    attrs.DisplayName = ua.LocalizedText(qname.Name)
    attrs.DataType = _guess_uatype(val)
    attrs.Value = val
    if isinstance(val, list) or isinstance(val, tuple):
        attrs.ValueRank = ua.ValueRank.OneDimension
    else:
        attrs.ValueRank = ua.ValueRank.Scalar
    #attrs.ArrayDimensions = None
    attrs.WriteMask = 0
    attrs.UserWriteMask = 0
    attrs.Historizing = 0
    attrs.AccessLevel = ua.AccessLevelMask.CurrentRead
    attrs.UserAccessLevel = ua.AccessLevelMask.CurrentRead
    addnode.NodeAttributes = attrs
    results = server.add_nodes([addnode])
    results[0].StatusCode.check()
    return results[0].AddedNodeId


def _create_method(parent, nodeid, qname, callback, inputs, outputs):
    addnode = ua.AddNodesItem()
    addnode.RequestedNewNodeId = nodeid
    addnode.BrowseName = qname
    addnode.NodeClass = ua.NodeClass.Method
    addnode.ParentNodeId = parent.nodeid
    addnode.ReferenceTypeId = ua.NodeId(ua.ObjectIds.HasComponent)
    #node.TypeDefinition = ua.NodeId(ua.ObjectIds.BaseObjectType)
    attrs = ua.MethodAttributes()
    attrs.Description = ua.LocalizedText(qname.Name)
    attrs.DisplayName = ua.LocalizedText(qname.Name)
    attrs.WriteMask = 0
    attrs.UserWriteMask = 0
    attrs.Executable = True
    attrs.UserExecutable = True
    addnode.NodeAttributes = attrs
    results = parent.server.add_nodes([addnode])
    results[0].StatusCode.check()
    method = node.Node(parent.server, results[0].AddedNodeId)
    if inputs:
        create_property(method, ua.NodeId(), ua.QualifiedName("InputArguments", 0), [_vtype_to_argument(vtype) for vtype in inputs])
    if outputs:
        create_property(method, ua.NodeId(), ua.QualifiedName("OutputArguments", 0), [_vtype_to_argument(vtype) for vtype in outputs])
    parent.server.add_method_callback(method.nodeid, callback)
    return results[0].AddedNodeId


def _vtype_to_argument(vtype):
    if isinstance(vtype, ua.Argument):
        return vtype

    arg = ua.Argument()
    v = ua.Variant(None, vtype)
    arg.DataType = _guess_uatype(v)
    return arg


def _guess_uatype(variant):
    if variant.VariantType == ua.VariantType.ExtensionObject:
        if variant.Value is None:
            raise ua.UaError("Cannot guess DataType from Null ExtensionObject")
        if type(variant.Value) in (list, tuple):
            if len(variant.Value) == 0:
                raise ua.UaError("Cannot guess DataType from Null ExtensionObject")
            extobj = variant.Value[0]
        else:
            extobj = variant.Value
        classname = extobj.__class__.__name__
        return ua.NodeId(getattr(ua.ObjectIds, classname))
    else:
        return ua.NodeId(getattr(ua.ObjectIds, variant.VariantType.name))


def delete_nodes(server, nodes, recursive=False):
    """
    Delete specified nodes. Optionally delete recursively all nodes with a
    downward hierachic references to the node
    """
    nodestodelete = []
    if recursive:
        nodes += _add_childs(nodes)
    for mynode in nodes:
        it = ua.DeleteNodesItem()
        it.NodeId = mynode.nodeid
        it.DeleteTargetReferences = True
        nodestodelete.append(it)
    return server.delete_nodes(nodestodelete)


def _add_childs(nodes):
    results = []
    for mynode in nodes[:]:
        results += mynode.get_children()
    return results

<|MERGE_RESOLUTION|>--- conflicted
+++ resolved
@@ -94,7 +94,6 @@
     return node.Node(parent.server, _create_method(parent, nodeid, qname, callback, inputs, outputs))
 
 
-<<<<<<< HEAD
 def create_subtype(parent, *args):
     """
     create a child node subtype
@@ -105,8 +104,6 @@
     return node.Node(parent.server, _create_object(parent.server, parent.nodeid, nodeid, qname, None))
 
 
-=======
->>>>>>> 305c006f
 def _create_object(server, parentnodeid, nodeid, qname, objecttype):
     addnode = ua.AddNodesItem()
     addnode.RequestedNewNodeId = nodeid
@@ -114,7 +111,6 @@
     addnode.NodeClass = ua.NodeClass.Object
     addnode.ParentNodeId = parentnodeid
     #TODO: maybe move to address_space.py and implement for all node types?
-<<<<<<< HEAD
     if not objecttype:
         addnode.ReferenceTypeId = ua.NodeId(ua.ObjectIds.HasSubtype)
     else:
@@ -123,13 +119,6 @@
             addnode.ReferenceTypeId = ua.NodeId(ua.ObjectIds.Organizes)
         else:
             addnode.ReferenceTypeId = ua.NodeId(ua.ObjectIds.HasComponent)
-=======
-    if node.Node(server, parentnodeid).get_type_definition() == ua.ObjectIds.FolderType:
-        addnode.ReferenceTypeId = ua.NodeId(ua.ObjectIds.Organizes)
-    else:
-        addnode.ReferenceTypeId = ua.NodeId(ua.ObjectIds.HasComponent)
-    addnode.TypeDefinition = ua.NodeId(objecttype)
->>>>>>> 305c006f
     attrs = ua.ObjectAttributes()
     attrs.Description = ua.LocalizedText(qname.Name)
     attrs.DisplayName = ua.LocalizedText(qname.Name)

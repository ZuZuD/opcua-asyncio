--- conflicted
+++ resolved
@@ -120,11 +120,7 @@
             # create the session on server
             self.session = self.iserver.create_session(self.name, external=True)
             # get a session creation result to send back
-<<<<<<< HEAD
-            sessiondata = self.session.create_session(params, sockname=self.sockname)
-=======
             sessiondata = await self.session.create_session(params, sockname=self.sockname)
->>>>>>> 7faafe65
             response = ua.CreateSessionResponse()
             response.Parameters = sessiondata
             response.Parameters.ServerCertificate = self._connection.security_policy.client_certificate
@@ -193,11 +189,7 @@
         elif typeid == ua.NodeId(ua.ObjectIds.GetEndpointsRequest_Encoding_DefaultBinary):
             self.logger.info("get endpoints request")
             params = struct_from_binary(ua.GetEndpointsParameters, body)
-<<<<<<< HEAD
-            endpoints = self.iserver.get_endpoints(params, sockname=self.sockname)
-=======
             endpoints = await self.iserver.get_endpoints(params, sockname=self.sockname)
->>>>>>> 7faafe65
             response = ua.GetEndpointsResponse()
             response.Endpoints = endpoints
             self.logger.info("sending get endpoints response")

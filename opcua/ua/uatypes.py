--- conflicted
+++ resolved
@@ -79,19 +79,9 @@
         object.__setattr__(self, key, value)
 
 
-<<<<<<< HEAD
-if 'PYOPCUA_NO_TYPO_CHECK' in os.environ:
-    # typo check is cpu consuming, but it will make debug easy.
-    # if typo check is not need (in production), please set env PYOPCUA_NO_TYPO_CHECK.
-    # this will make all uatype class inherit from object instead of _FrozenClass
-    # and skip the typo check.
-    FrozenClass = object
-else:
-=======
 if "PYOPCUA_TYPO_CHECK" in os.environ:
     # typo check is cpu consuming, but it will make debug easy.
     # set PYOPCUA_TYPO_CHECK will make all uatype classes inherit from _FrozenClass
->>>>>>> 7faafe65
     logger.warning('uaypes typo checking is active')
     FrozenClass = _FrozenClass
 else:

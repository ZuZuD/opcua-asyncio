<?xml version="1.0" encoding="utf-8" ?>
<!--
 * Copyright (c) 2005-2018 The OPC Foundation, Inc. All rights reserved.
 *
 * OPC Foundation MIT License 1.00
 * 
 * Permission is hereby granted, free of charge, to any person
 * obtaining a copy of this software and associated documentation
 * files (the "Software"), to deal in the Software without
 * restriction, including without limitation the rights to use,
 * copy, modify, merge, publish, distribute, sublicense, and/or sell
 * copies of the Software, and to permit persons to whom the
 * Software is furnished to do so, subject to the following
 * conditions:
 * 
 * The above copyright notice and this permission notice shall be
 * included in all copies or substantial portions of the Software.
 * THE SOFTWARE IS PROVIDED "AS IS", WITHOUT WARRANTY OF ANY KIND,
 * EXPRESS OR IMPLIED, INCLUDING BUT NOT LIMITED TO THE WARRANTIES
 * OF MERCHANTABILITY, FITNESS FOR A PARTICULAR PURPOSE AND
 * NONINFRINGEMENT. IN NO EVENT SHALL THE AUTHORS OR COPYRIGHT
 * HOLDERS BE LIABLE FOR ANY CLAIM, DAMAGES OR OTHER LIABILITY,
 * WHETHER IN AN ACTION OF CONTRACT, TORT OR OTHERWISE, ARISING
 * FROM, OUT OF OR IN CONNECTION WITH THE SOFTWARE OR THE USE OR
 * OTHER DEALINGS IN THE SOFTWARE.
 *
 * The complete license agreement can be found here:
 * http://opcfoundation.org/License/MIT/1.00/
-->

<<<<<<< HEAD
<UANodeSet xmlns:xsd="http://www.w3.org/2001/XMLSchema" xmlns:xsi="http://www.w3.org/2001/XMLSchema-instance" LastModified="2013-12-02T00:00:00Z" xmlns="http://opcfoundation.org/UA/2011/03/UANodeSet.xsd">
  <Models>
    <Model ModelUri="http://opcfoundation.org/UA/" Version="1.02" PublicationDate="2013-12-02T00:00:00Z" />
=======
<UANodeSet xmlns:xsd="http://www.w3.org/2001/XMLSchema" xmlns:xsi="http://www.w3.org/2001/XMLSchema-instance" LastModified="2018-02-09T00:00:00Z" xmlns="http://opcfoundation.org/UA/2011/03/UANodeSet.xsd">
  <Models>
    <Model ModelUri="http://opcfoundation.org/UA/" Version="1.02" PublicationDate="2018-02-09T00:00:00Z" />
>>>>>>> 7faafe65
  </Models>
  <Aliases>
    <Alias Alias="Boolean">i=1</Alias>
    <Alias Alias="SByte">i=2</Alias>
    <Alias Alias="Byte">i=3</Alias>
    <Alias Alias="Int16">i=4</Alias>
    <Alias Alias="UInt16">i=5</Alias>
    <Alias Alias="Int32">i=6</Alias>
    <Alias Alias="UInt32">i=7</Alias>
    <Alias Alias="Int64">i=8</Alias>
    <Alias Alias="UInt64">i=9</Alias>
    <Alias Alias="Float">i=10</Alias>
    <Alias Alias="Double">i=11</Alias>
    <Alias Alias="DateTime">i=13</Alias>
    <Alias Alias="String">i=12</Alias>
    <Alias Alias="ByteString">i=15</Alias>
    <Alias Alias="Guid">i=14</Alias>
    <Alias Alias="XmlElement">i=16</Alias>
    <Alias Alias="NodeId">i=17</Alias>
    <Alias Alias="ExpandedNodeId">i=18</Alias>
    <Alias Alias="QualifiedName">i=20</Alias>
    <Alias Alias="LocalizedText">i=21</Alias>
    <Alias Alias="StatusCode">i=19</Alias>
    <Alias Alias="Structure">i=22</Alias>
    <Alias Alias="Number">i=26</Alias>
    <Alias Alias="Integer">i=27</Alias>
    <Alias Alias="UInteger">i=28</Alias>
    <Alias Alias="HasComponent">i=47</Alias>
    <Alias Alias="HasProperty">i=46</Alias>
    <Alias Alias="Organizes">i=35</Alias>
    <Alias Alias="HasEventSource">i=36</Alias>
    <Alias Alias="HasNotifier">i=48</Alias>
    <Alias Alias="HasSubtype">i=45</Alias>
    <Alias Alias="HasTypeDefinition">i=40</Alias>
    <Alias Alias="HasModellingRule">i=37</Alias>
    <Alias Alias="HasEncoding">i=38</Alias>
    <Alias Alias="HasDescription">i=39</Alias>
  </Aliases>
  <UAReferenceType NodeId="i=56" BrowseName="HasHistoricalConfiguration">
    <DisplayName>HasHistoricalConfiguration</DisplayName>
    <Description>The type for a reference to the historical configuration for a data variable.</Description>
    <References>
      <Reference ReferenceType="HasSubtype" IsForward="false">i=44</Reference>
    </References>
    <InverseName>HistoricalConfigurationOf</InverseName>
  </UAReferenceType>
  <UAObject NodeId="i=11192" BrowseName="HistoryServerCapabilities">
    <DisplayName>HistoryServerCapabilities</DisplayName>
    <References>
      <Reference ReferenceType="HasProperty">i=11193</Reference>
      <Reference ReferenceType="HasProperty">i=11242</Reference>
      <Reference ReferenceType="HasProperty">i=11273</Reference>
      <Reference ReferenceType="HasProperty">i=11274</Reference>
      <Reference ReferenceType="HasProperty">i=11196</Reference>
      <Reference ReferenceType="HasProperty">i=11197</Reference>
      <Reference ReferenceType="HasProperty">i=11198</Reference>
      <Reference ReferenceType="HasProperty">i=11199</Reference>
      <Reference ReferenceType="HasProperty">i=11200</Reference>
      <Reference ReferenceType="HasProperty">i=11281</Reference>
      <Reference ReferenceType="HasProperty">i=11282</Reference>
      <Reference ReferenceType="HasProperty">i=11283</Reference>
      <Reference ReferenceType="HasProperty">i=11502</Reference>
      <Reference ReferenceType="HasProperty">i=11275</Reference>
      <Reference ReferenceType="HasComponent">i=11201</Reference>
      <Reference ReferenceType="HasComponent" IsForward="false">i=2268</Reference>
      <Reference ReferenceType="HasTypeDefinition">i=2330</Reference>
    </References>
  </UAObject>
  <UAVariable NodeId="i=11193" BrowseName="AccessHistoryDataCapability" ParentNodeId="i=11192" DataType="Boolean">
    <DisplayName>AccessHistoryDataCapability</DisplayName>
    <References>
      <Reference ReferenceType="HasTypeDefinition">i=68</Reference>
      <Reference ReferenceType="HasProperty" IsForward="false">i=11192</Reference>
    </References>
  </UAVariable>
  <UAVariable NodeId="i=11242" BrowseName="AccessHistoryEventsCapability" ParentNodeId="i=11192" DataType="Boolean">
    <DisplayName>AccessHistoryEventsCapability</DisplayName>
    <References>
      <Reference ReferenceType="HasTypeDefinition">i=68</Reference>
      <Reference ReferenceType="HasProperty" IsForward="false">i=11192</Reference>
    </References>
  </UAVariable>
  <UAVariable NodeId="i=11273" BrowseName="MaxReturnDataValues" ParentNodeId="i=11192" DataType="UInt32">
    <DisplayName>MaxReturnDataValues</DisplayName>
    <References>
      <Reference ReferenceType="HasTypeDefinition">i=68</Reference>
      <Reference ReferenceType="HasProperty" IsForward="false">i=11192</Reference>
    </References>
  </UAVariable>
  <UAVariable NodeId="i=11274" BrowseName="MaxReturnEventValues" ParentNodeId="i=11192" DataType="UInt32">
    <DisplayName>MaxReturnEventValues</DisplayName>
    <References>
      <Reference ReferenceType="HasTypeDefinition">i=68</Reference>
      <Reference ReferenceType="HasProperty" IsForward="false">i=11192</Reference>
    </References>
  </UAVariable>
  <UAVariable NodeId="i=11196" BrowseName="InsertDataCapability" ParentNodeId="i=11192" DataType="Boolean">
    <DisplayName>InsertDataCapability</DisplayName>
    <References>
      <Reference ReferenceType="HasTypeDefinition">i=68</Reference>
      <Reference ReferenceType="HasProperty" IsForward="false">i=11192</Reference>
    </References>
  </UAVariable>
  <UAVariable NodeId="i=11197" BrowseName="ReplaceDataCapability" ParentNodeId="i=11192" DataType="Boolean">
    <DisplayName>ReplaceDataCapability</DisplayName>
    <References>
      <Reference ReferenceType="HasTypeDefinition">i=68</Reference>
      <Reference ReferenceType="HasProperty" IsForward="false">i=11192</Reference>
    </References>
  </UAVariable>
  <UAVariable NodeId="i=11198" BrowseName="UpdateDataCapability" ParentNodeId="i=11192" DataType="Boolean">
    <DisplayName>UpdateDataCapability</DisplayName>
    <References>
      <Reference ReferenceType="HasTypeDefinition">i=68</Reference>
      <Reference ReferenceType="HasProperty" IsForward="false">i=11192</Reference>
    </References>
  </UAVariable>
  <UAVariable NodeId="i=11199" BrowseName="DeleteRawCapability" ParentNodeId="i=11192" DataType="Boolean">
    <DisplayName>DeleteRawCapability</DisplayName>
    <References>
      <Reference ReferenceType="HasTypeDefinition">i=68</Reference>
      <Reference ReferenceType="HasProperty" IsForward="false">i=11192</Reference>
    </References>
  </UAVariable>
  <UAVariable NodeId="i=11200" BrowseName="DeleteAtTimeCapability" ParentNodeId="i=11192" DataType="Boolean">
    <DisplayName>DeleteAtTimeCapability</DisplayName>
    <References>
      <Reference ReferenceType="HasTypeDefinition">i=68</Reference>
      <Reference ReferenceType="HasProperty" IsForward="false">i=11192</Reference>
    </References>
  </UAVariable>
  <UAVariable NodeId="i=11281" BrowseName="InsertEventCapability" ParentNodeId="i=11192" DataType="Boolean">
    <DisplayName>InsertEventCapability</DisplayName>
    <References>
      <Reference ReferenceType="HasTypeDefinition">i=68</Reference>
      <Reference ReferenceType="HasProperty" IsForward="false">i=11192</Reference>
    </References>
  </UAVariable>
  <UAVariable NodeId="i=11282" BrowseName="ReplaceEventCapability" ParentNodeId="i=11192" DataType="Boolean">
    <DisplayName>ReplaceEventCapability</DisplayName>
    <References>
      <Reference ReferenceType="HasTypeDefinition">i=68</Reference>
      <Reference ReferenceType="HasProperty" IsForward="false">i=11192</Reference>
    </References>
  </UAVariable>
  <UAVariable NodeId="i=11283" BrowseName="UpdateEventCapability" ParentNodeId="i=11192" DataType="Boolean">
    <DisplayName>UpdateEventCapability</DisplayName>
    <References>
      <Reference ReferenceType="HasTypeDefinition">i=68</Reference>
      <Reference ReferenceType="HasProperty" IsForward="false">i=11192</Reference>
    </References>
  </UAVariable>
  <UAVariable NodeId="i=11502" BrowseName="DeleteEventCapability" ParentNodeId="i=11192" DataType="Boolean">
    <DisplayName>DeleteEventCapability</DisplayName>
    <References>
      <Reference ReferenceType="HasTypeDefinition">i=68</Reference>
      <Reference ReferenceType="HasProperty" IsForward="false">i=11192</Reference>
    </References>
  </UAVariable>
  <UAVariable NodeId="i=11275" BrowseName="InsertAnnotationCapability" ParentNodeId="i=11192" DataType="Boolean">
    <DisplayName>InsertAnnotationCapability</DisplayName>
    <References>
      <Reference ReferenceType="HasTypeDefinition">i=68</Reference>
      <Reference ReferenceType="HasProperty" IsForward="false">i=11192</Reference>
    </References>
  </UAVariable>
  <UAObject NodeId="i=11201" BrowseName="AggregateFunctions" ParentNodeId="i=11192">
    <DisplayName>AggregateFunctions</DisplayName>
    <References>
      <Reference ReferenceType="HasTypeDefinition">i=61</Reference>
      <Reference ReferenceType="HasComponent" IsForward="false">i=11192</Reference>
    </References>
  </UAObject>
  <UAVariable NodeId="i=11214" BrowseName="Annotations" DataType="i=891" ValueRank="-2">
    <DisplayName>Annotations</DisplayName>
    <References>
      <Reference ReferenceType="HasTypeDefinition">i=68</Reference>
    </References>
  </UAVariable>
  <UAObjectType NodeId="i=2318" BrowseName="HistoricalDataConfigurationType">
    <DisplayName>HistoricalDataConfigurationType</DisplayName>
    <References>
      <Reference ReferenceType="HasComponent">i=3059</Reference>
      <Reference ReferenceType="HasComponent">i=11876</Reference>
      <Reference ReferenceType="HasProperty">i=2323</Reference>
      <Reference ReferenceType="HasProperty">i=2324</Reference>
      <Reference ReferenceType="HasProperty">i=2325</Reference>
      <Reference ReferenceType="HasProperty">i=2326</Reference>
      <Reference ReferenceType="HasProperty">i=2327</Reference>
      <Reference ReferenceType="HasProperty">i=2328</Reference>
      <Reference ReferenceType="HasProperty">i=11499</Reference>
      <Reference ReferenceType="HasProperty">i=11500</Reference>
      <Reference ReferenceType="HasSubtype" IsForward="false">i=58</Reference>
    </References>
  </UAObjectType>
  <UAObject NodeId="i=3059" BrowseName="AggregateConfiguration" ParentNodeId="i=2318">
    <DisplayName>AggregateConfiguration</DisplayName>
    <References>
      <Reference ReferenceType="HasProperty">i=11168</Reference>
      <Reference ReferenceType="HasProperty">i=11169</Reference>
      <Reference ReferenceType="HasProperty">i=11170</Reference>
      <Reference ReferenceType="HasProperty">i=11171</Reference>
      <Reference ReferenceType="HasTypeDefinition">i=11187</Reference>
      <Reference ReferenceType="HasModellingRule">i=78</Reference>
      <Reference ReferenceType="HasComponent" IsForward="false">i=2318</Reference>
    </References>
  </UAObject>
  <UAVariable NodeId="i=11168" BrowseName="TreatUncertainAsBad" ParentNodeId="i=3059" DataType="Boolean">
    <DisplayName>TreatUncertainAsBad</DisplayName>
    <References>
      <Reference ReferenceType="HasTypeDefinition">i=68</Reference>
      <Reference ReferenceType="HasModellingRule">i=78</Reference>
      <Reference ReferenceType="HasProperty" IsForward="false">i=3059</Reference>
    </References>
  </UAVariable>
  <UAVariable NodeId="i=11169" BrowseName="PercentDataBad" ParentNodeId="i=3059" DataType="Byte">
    <DisplayName>PercentDataBad</DisplayName>
    <References>
      <Reference ReferenceType="HasTypeDefinition">i=68</Reference>
      <Reference ReferenceType="HasModellingRule">i=78</Reference>
      <Reference ReferenceType="HasProperty" IsForward="false">i=3059</Reference>
    </References>
  </UAVariable>
  <UAVariable NodeId="i=11170" BrowseName="PercentDataGood" ParentNodeId="i=3059" DataType="Byte">
    <DisplayName>PercentDataGood</DisplayName>
    <References>
      <Reference ReferenceType="HasTypeDefinition">i=68</Reference>
      <Reference ReferenceType="HasModellingRule">i=78</Reference>
      <Reference ReferenceType="HasProperty" IsForward="false">i=3059</Reference>
    </References>
  </UAVariable>
  <UAVariable NodeId="i=11171" BrowseName="UseSlopedExtrapolation" ParentNodeId="i=3059" DataType="Boolean">
    <DisplayName>UseSlopedExtrapolation</DisplayName>
    <References>
      <Reference ReferenceType="HasTypeDefinition">i=68</Reference>
      <Reference ReferenceType="HasModellingRule">i=78</Reference>
      <Reference ReferenceType="HasProperty" IsForward="false">i=3059</Reference>
    </References>
  </UAVariable>
  <UAObject NodeId="i=11876" BrowseName="AggregateFunctions" ParentNodeId="i=2318">
    <DisplayName>AggregateFunctions</DisplayName>
    <References>
      <Reference ReferenceType="HasTypeDefinition">i=61</Reference>
      <Reference ReferenceType="HasModellingRule">i=80</Reference>
      <Reference ReferenceType="HasComponent" IsForward="false">i=2318</Reference>
    </References>
  </UAObject>
  <UAVariable NodeId="i=2323" BrowseName="Stepped" ParentNodeId="i=2318" DataType="Boolean">
    <DisplayName>Stepped</DisplayName>
    <References>
      <Reference ReferenceType="HasTypeDefinition">i=68</Reference>
      <Reference ReferenceType="HasModellingRule">i=78</Reference>
      <Reference ReferenceType="HasProperty" IsForward="false">i=2318</Reference>
    </References>
  </UAVariable>
  <UAVariable NodeId="i=2324" BrowseName="Definition" ParentNodeId="i=2318" DataType="String">
    <DisplayName>Definition</DisplayName>
    <References>
      <Reference ReferenceType="HasTypeDefinition">i=68</Reference>
      <Reference ReferenceType="HasModellingRule">i=80</Reference>
      <Reference ReferenceType="HasProperty" IsForward="false">i=2318</Reference>
    </References>
  </UAVariable>
  <UAVariable NodeId="i=2325" BrowseName="MaxTimeInterval" ParentNodeId="i=2318" DataType="i=290">
    <DisplayName>MaxTimeInterval</DisplayName>
    <References>
      <Reference ReferenceType="HasTypeDefinition">i=68</Reference>
      <Reference ReferenceType="HasModellingRule">i=80</Reference>
      <Reference ReferenceType="HasProperty" IsForward="false">i=2318</Reference>
    </References>
  </UAVariable>
  <UAVariable NodeId="i=2326" BrowseName="MinTimeInterval" ParentNodeId="i=2318" DataType="i=290">
    <DisplayName>MinTimeInterval</DisplayName>
    <References>
      <Reference ReferenceType="HasTypeDefinition">i=68</Reference>
      <Reference ReferenceType="HasModellingRule">i=80</Reference>
      <Reference ReferenceType="HasProperty" IsForward="false">i=2318</Reference>
    </References>
  </UAVariable>
  <UAVariable NodeId="i=2327" BrowseName="ExceptionDeviation" ParentNodeId="i=2318" DataType="Double">
    <DisplayName>ExceptionDeviation</DisplayName>
    <References>
      <Reference ReferenceType="HasTypeDefinition">i=68</Reference>
      <Reference ReferenceType="HasModellingRule">i=80</Reference>
      <Reference ReferenceType="HasProperty" IsForward="false">i=2318</Reference>
    </References>
  </UAVariable>
  <UAVariable NodeId="i=2328" BrowseName="ExceptionDeviationFormat" ParentNodeId="i=2318" DataType="i=890">
    <DisplayName>ExceptionDeviationFormat</DisplayName>
    <References>
      <Reference ReferenceType="HasTypeDefinition">i=68</Reference>
      <Reference ReferenceType="HasModellingRule">i=80</Reference>
      <Reference ReferenceType="HasProperty" IsForward="false">i=2318</Reference>
    </References>
  </UAVariable>
  <UAVariable NodeId="i=11499" BrowseName="StartOfArchive" ParentNodeId="i=2318" DataType="i=294">
    <DisplayName>StartOfArchive</DisplayName>
    <References>
      <Reference ReferenceType="HasTypeDefinition">i=68</Reference>
      <Reference ReferenceType="HasModellingRule">i=80</Reference>
      <Reference ReferenceType="HasProperty" IsForward="false">i=2318</Reference>
    </References>
  </UAVariable>
  <UAVariable NodeId="i=11500" BrowseName="StartOfOnlineArchive" ParentNodeId="i=2318" DataType="i=294">
    <DisplayName>StartOfOnlineArchive</DisplayName>
    <References>
      <Reference ReferenceType="HasTypeDefinition">i=68</Reference>
      <Reference ReferenceType="HasModellingRule">i=80</Reference>
      <Reference ReferenceType="HasProperty" IsForward="false">i=2318</Reference>
    </References>
  </UAVariable>
  <UAObject NodeId="i=11202" BrowseName="HA Configuration" SymbolicName="HAConfiguration">
    <DisplayName>HA Configuration</DisplayName>
    <References>
      <Reference ReferenceType="HasComponent">i=11203</Reference>
      <Reference ReferenceType="HasProperty">i=11208</Reference>
      <Reference ReferenceType="HasTypeDefinition">i=2318</Reference>
    </References>
  </UAObject>
  <UAObject NodeId="i=11203" BrowseName="AggregateConfiguration" ParentNodeId="i=11202">
    <DisplayName>AggregateConfiguration</DisplayName>
    <References>
      <Reference ReferenceType="HasProperty">i=11204</Reference>
      <Reference ReferenceType="HasProperty">i=11205</Reference>
      <Reference ReferenceType="HasProperty">i=11206</Reference>
      <Reference ReferenceType="HasProperty">i=11207</Reference>
      <Reference ReferenceType="HasTypeDefinition">i=11187</Reference>
      <Reference ReferenceType="HasComponent" IsForward="false">i=11202</Reference>
    </References>
  </UAObject>
  <UAVariable NodeId="i=11204" BrowseName="TreatUncertainAsBad" ParentNodeId="i=11203" DataType="Boolean">
    <DisplayName>TreatUncertainAsBad</DisplayName>
    <References>
      <Reference ReferenceType="HasTypeDefinition">i=68</Reference>
      <Reference ReferenceType="HasProperty" IsForward="false">i=11203</Reference>
    </References>
  </UAVariable>
  <UAVariable NodeId="i=11205" BrowseName="PercentDataBad" ParentNodeId="i=11203" DataType="Byte">
    <DisplayName>PercentDataBad</DisplayName>
    <References>
      <Reference ReferenceType="HasTypeDefinition">i=68</Reference>
      <Reference ReferenceType="HasProperty" IsForward="false">i=11203</Reference>
    </References>
  </UAVariable>
  <UAVariable NodeId="i=11206" BrowseName="PercentDataGood" ParentNodeId="i=11203" DataType="Byte">
    <DisplayName>PercentDataGood</DisplayName>
    <References>
      <Reference ReferenceType="HasTypeDefinition">i=68</Reference>
      <Reference ReferenceType="HasProperty" IsForward="false">i=11203</Reference>
    </References>
  </UAVariable>
  <UAVariable NodeId="i=11207" BrowseName="UseSlopedExtrapolation" ParentNodeId="i=11203" DataType="Boolean">
    <DisplayName>UseSlopedExtrapolation</DisplayName>
    <References>
      <Reference ReferenceType="HasTypeDefinition">i=68</Reference>
      <Reference ReferenceType="HasProperty" IsForward="false">i=11203</Reference>
    </References>
  </UAVariable>
  <UAVariable NodeId="i=11208" BrowseName="Stepped" ParentNodeId="i=11202" DataType="Boolean">
    <DisplayName>Stepped</DisplayName>
    <References>
      <Reference ReferenceType="HasTypeDefinition">i=68</Reference>
      <Reference ReferenceType="HasProperty" IsForward="false">i=11202</Reference>
    </References>
  </UAVariable>
  <UAVariable NodeId="i=11215" BrowseName="HistoricalEventFilter" DataType="i=725" ValueRank="-2">
    <DisplayName>HistoricalEventFilter</DisplayName>
    <References>
      <Reference ReferenceType="HasTypeDefinition">i=68</Reference>
    </References>
  </UAVariable>
  <UAObjectType NodeId="i=2330" BrowseName="HistoryServerCapabilitiesType">
    <DisplayName>HistoryServerCapabilitiesType</DisplayName>
    <References>
      <Reference ReferenceType="HasProperty">i=2331</Reference>
      <Reference ReferenceType="HasProperty">i=2332</Reference>
      <Reference ReferenceType="HasProperty">i=11268</Reference>
      <Reference ReferenceType="HasProperty">i=11269</Reference>
      <Reference ReferenceType="HasProperty">i=2334</Reference>
      <Reference ReferenceType="HasProperty">i=2335</Reference>
      <Reference ReferenceType="HasProperty">i=2336</Reference>
      <Reference ReferenceType="HasProperty">i=2337</Reference>
      <Reference ReferenceType="HasProperty">i=2338</Reference>
      <Reference ReferenceType="HasProperty">i=11278</Reference>
      <Reference ReferenceType="HasProperty">i=11279</Reference>
      <Reference ReferenceType="HasProperty">i=11280</Reference>
      <Reference ReferenceType="HasProperty">i=11501</Reference>
      <Reference ReferenceType="HasProperty">i=11270</Reference>
      <Reference ReferenceType="HasComponent">i=11172</Reference>
      <Reference ReferenceType="HasSubtype" IsForward="false">i=58</Reference>
    </References>
  </UAObjectType>
  <UAVariable NodeId="i=2331" BrowseName="AccessHistoryDataCapability" ParentNodeId="i=2330" DataType="Boolean">
    <DisplayName>AccessHistoryDataCapability</DisplayName>
    <References>
      <Reference ReferenceType="HasTypeDefinition">i=68</Reference>
      <Reference ReferenceType="HasModellingRule">i=78</Reference>
      <Reference ReferenceType="HasProperty" IsForward="false">i=2330</Reference>
    </References>
  </UAVariable>
  <UAVariable NodeId="i=2332" BrowseName="AccessHistoryEventsCapability" ParentNodeId="i=2330" DataType="Boolean">
    <DisplayName>AccessHistoryEventsCapability</DisplayName>
    <References>
      <Reference ReferenceType="HasTypeDefinition">i=68</Reference>
      <Reference ReferenceType="HasModellingRule">i=78</Reference>
      <Reference ReferenceType="HasProperty" IsForward="false">i=2330</Reference>
    </References>
  </UAVariable>
  <UAVariable NodeId="i=11268" BrowseName="MaxReturnDataValues" ParentNodeId="i=2330" DataType="UInt32">
    <DisplayName>MaxReturnDataValues</DisplayName>
    <References>
      <Reference ReferenceType="HasTypeDefinition">i=68</Reference>
      <Reference ReferenceType="HasModellingRule">i=78</Reference>
      <Reference ReferenceType="HasProperty" IsForward="false">i=2330</Reference>
    </References>
  </UAVariable>
  <UAVariable NodeId="i=11269" BrowseName="MaxReturnEventValues" ParentNodeId="i=2330" DataType="UInt32">
    <DisplayName>MaxReturnEventValues</DisplayName>
    <References>
      <Reference ReferenceType="HasTypeDefinition">i=68</Reference>
      <Reference ReferenceType="HasModellingRule">i=78</Reference>
      <Reference ReferenceType="HasProperty" IsForward="false">i=2330</Reference>
    </References>
  </UAVariable>
  <UAVariable NodeId="i=2334" BrowseName="InsertDataCapability" ParentNodeId="i=2330" DataType="Boolean">
    <DisplayName>InsertDataCapability</DisplayName>
    <References>
      <Reference ReferenceType="HasTypeDefinition">i=68</Reference>
      <Reference ReferenceType="HasModellingRule">i=78</Reference>
      <Reference ReferenceType="HasProperty" IsForward="false">i=2330</Reference>
    </References>
  </UAVariable>
  <UAVariable NodeId="i=2335" BrowseName="ReplaceDataCapability" ParentNodeId="i=2330" DataType="Boolean">
    <DisplayName>ReplaceDataCapability</DisplayName>
    <References>
      <Reference ReferenceType="HasTypeDefinition">i=68</Reference>
      <Reference ReferenceType="HasModellingRule">i=78</Reference>
      <Reference ReferenceType="HasProperty" IsForward="false">i=2330</Reference>
    </References>
  </UAVariable>
  <UAVariable NodeId="i=2336" BrowseName="UpdateDataCapability" ParentNodeId="i=2330" DataType="Boolean">
    <DisplayName>UpdateDataCapability</DisplayName>
    <References>
      <Reference ReferenceType="HasTypeDefinition">i=68</Reference>
      <Reference ReferenceType="HasModellingRule">i=78</Reference>
      <Reference ReferenceType="HasProperty" IsForward="false">i=2330</Reference>
    </References>
  </UAVariable>
  <UAVariable NodeId="i=2337" BrowseName="DeleteRawCapability" ParentNodeId="i=2330" DataType="Boolean">
    <DisplayName>DeleteRawCapability</DisplayName>
    <References>
      <Reference ReferenceType="HasTypeDefinition">i=68</Reference>
      <Reference ReferenceType="HasModellingRule">i=78</Reference>
      <Reference ReferenceType="HasProperty" IsForward="false">i=2330</Reference>
    </References>
  </UAVariable>
  <UAVariable NodeId="i=2338" BrowseName="DeleteAtTimeCapability" ParentNodeId="i=2330" DataType="Boolean">
    <DisplayName>DeleteAtTimeCapability</DisplayName>
    <References>
      <Reference ReferenceType="HasTypeDefinition">i=68</Reference>
      <Reference ReferenceType="HasModellingRule">i=78</Reference>
      <Reference ReferenceType="HasProperty" IsForward="false">i=2330</Reference>
    </References>
  </UAVariable>
  <UAVariable NodeId="i=11278" BrowseName="InsertEventCapability" ParentNodeId="i=2330" DataType="Boolean">
    <DisplayName>InsertEventCapability</DisplayName>
    <References>
      <Reference ReferenceType="HasTypeDefinition">i=68</Reference>
      <Reference ReferenceType="HasModellingRule">i=78</Reference>
      <Reference ReferenceType="HasProperty" IsForward="false">i=2330</Reference>
    </References>
  </UAVariable>
  <UAVariable NodeId="i=11279" BrowseName="ReplaceEventCapability" ParentNodeId="i=2330" DataType="Boolean">
    <DisplayName>ReplaceEventCapability</DisplayName>
    <References>
      <Reference ReferenceType="HasTypeDefinition">i=68</Reference>
      <Reference ReferenceType="HasModellingRule">i=78</Reference>
      <Reference ReferenceType="HasProperty" IsForward="false">i=2330</Reference>
    </References>
  </UAVariable>
  <UAVariable NodeId="i=11280" BrowseName="UpdateEventCapability" ParentNodeId="i=2330" DataType="Boolean">
    <DisplayName>UpdateEventCapability</DisplayName>
    <References>
      <Reference ReferenceType="HasTypeDefinition">i=68</Reference>
      <Reference ReferenceType="HasModellingRule">i=78</Reference>
      <Reference ReferenceType="HasProperty" IsForward="false">i=2330</Reference>
    </References>
  </UAVariable>
  <UAVariable NodeId="i=11501" BrowseName="DeleteEventCapability" ParentNodeId="i=2330" DataType="Boolean">
    <DisplayName>DeleteEventCapability</DisplayName>
    <References>
      <Reference ReferenceType="HasTypeDefinition">i=68</Reference>
      <Reference ReferenceType="HasModellingRule">i=78</Reference>
      <Reference ReferenceType="HasProperty" IsForward="false">i=2330</Reference>
    </References>
  </UAVariable>
  <UAVariable NodeId="i=11270" BrowseName="InsertAnnotationCapability" ParentNodeId="i=2330" DataType="Boolean">
    <DisplayName>InsertAnnotationCapability</DisplayName>
    <References>
      <Reference ReferenceType="HasTypeDefinition">i=68</Reference>
      <Reference ReferenceType="HasModellingRule">i=78</Reference>
      <Reference ReferenceType="HasProperty" IsForward="false">i=2330</Reference>
    </References>
  </UAVariable>
  <UAObject NodeId="i=11172" BrowseName="AggregateFunctions" ParentNodeId="i=2330">
    <DisplayName>AggregateFunctions</DisplayName>
    <References>
      <Reference ReferenceType="HasTypeDefinition">i=61</Reference>
      <Reference ReferenceType="HasModellingRule">i=78</Reference>
      <Reference ReferenceType="HasComponent" IsForward="false">i=2330</Reference>
    </References>
  </UAObject>
  <UAObjectType NodeId="i=2999" BrowseName="AuditHistoryEventUpdateEventType" IsAbstract="true">
    <DisplayName>AuditHistoryEventUpdateEventType</DisplayName>
    <References>
      <Reference ReferenceType="HasProperty">i=3025</Reference>
      <Reference ReferenceType="HasProperty">i=3028</Reference>
      <Reference ReferenceType="HasProperty">i=3003</Reference>
      <Reference ReferenceType="HasProperty">i=3029</Reference>
      <Reference ReferenceType="HasProperty">i=3030</Reference>
      <Reference ReferenceType="HasSubtype" IsForward="false">i=2104</Reference>
    </References>
  </UAObjectType>
  <UAVariable NodeId="i=3025" BrowseName="UpdatedNode" ParentNodeId="i=2999" DataType="NodeId">
    <DisplayName>UpdatedNode</DisplayName>
    <References>
      <Reference ReferenceType="HasTypeDefinition">i=68</Reference>
      <Reference ReferenceType="HasModellingRule">i=78</Reference>
      <Reference ReferenceType="HasProperty" IsForward="false">i=2999</Reference>
    </References>
  </UAVariable>
  <UAVariable NodeId="i=3028" BrowseName="PerformInsertReplace" ParentNodeId="i=2999" DataType="i=11293">
    <DisplayName>PerformInsertReplace</DisplayName>
    <References>
      <Reference ReferenceType="HasTypeDefinition">i=68</Reference>
      <Reference ReferenceType="HasModellingRule">i=78</Reference>
      <Reference ReferenceType="HasProperty" IsForward="false">i=2999</Reference>
    </References>
  </UAVariable>
  <UAVariable NodeId="i=3003" BrowseName="Filter" ParentNodeId="i=2999" DataType="i=725">
    <DisplayName>Filter</DisplayName>
    <References>
      <Reference ReferenceType="HasTypeDefinition">i=68</Reference>
      <Reference ReferenceType="HasModellingRule">i=78</Reference>
      <Reference ReferenceType="HasProperty" IsForward="false">i=2999</Reference>
    </References>
  </UAVariable>
  <UAVariable NodeId="i=3029" BrowseName="NewValues" ParentNodeId="i=2999" DataType="i=920" ValueRank="1">
    <DisplayName>NewValues</DisplayName>
    <References>
      <Reference ReferenceType="HasTypeDefinition">i=68</Reference>
      <Reference ReferenceType="HasModellingRule">i=78</Reference>
      <Reference ReferenceType="HasProperty" IsForward="false">i=2999</Reference>
    </References>
  </UAVariable>
  <UAVariable NodeId="i=3030" BrowseName="OldValues" ParentNodeId="i=2999" DataType="i=920" ValueRank="1">
    <DisplayName>OldValues</DisplayName>
    <References>
      <Reference ReferenceType="HasTypeDefinition">i=68</Reference>
      <Reference ReferenceType="HasModellingRule">i=78</Reference>
      <Reference ReferenceType="HasProperty" IsForward="false">i=2999</Reference>
    </References>
  </UAVariable>
  <UAObjectType NodeId="i=3006" BrowseName="AuditHistoryValueUpdateEventType" IsAbstract="true">
    <DisplayName>AuditHistoryValueUpdateEventType</DisplayName>
    <References>
      <Reference ReferenceType="HasProperty">i=3026</Reference>
      <Reference ReferenceType="HasProperty">i=3031</Reference>
      <Reference ReferenceType="HasProperty">i=3032</Reference>
      <Reference ReferenceType="HasProperty">i=3033</Reference>
      <Reference ReferenceType="HasSubtype" IsForward="false">i=2104</Reference>
    </References>
  </UAObjectType>
  <UAVariable NodeId="i=3026" BrowseName="UpdatedNode" ParentNodeId="i=3006" DataType="NodeId">
    <DisplayName>UpdatedNode</DisplayName>
    <References>
      <Reference ReferenceType="HasTypeDefinition">i=68</Reference>
      <Reference ReferenceType="HasModellingRule">i=78</Reference>
      <Reference ReferenceType="HasProperty" IsForward="false">i=3006</Reference>
    </References>
  </UAVariable>
  <UAVariable NodeId="i=3031" BrowseName="PerformInsertReplace" ParentNodeId="i=3006" DataType="i=11293">
    <DisplayName>PerformInsertReplace</DisplayName>
    <References>
      <Reference ReferenceType="HasTypeDefinition">i=68</Reference>
      <Reference ReferenceType="HasModellingRule">i=78</Reference>
      <Reference ReferenceType="HasProperty" IsForward="false">i=3006</Reference>
    </References>
  </UAVariable>
  <UAVariable NodeId="i=3032" BrowseName="NewValues" ParentNodeId="i=3006" DataType="i=23" ValueRank="1">
    <DisplayName>NewValues</DisplayName>
    <References>
      <Reference ReferenceType="HasTypeDefinition">i=68</Reference>
      <Reference ReferenceType="HasModellingRule">i=78</Reference>
      <Reference ReferenceType="HasProperty" IsForward="false">i=3006</Reference>
    </References>
  </UAVariable>
  <UAVariable NodeId="i=3033" BrowseName="OldValues" ParentNodeId="i=3006" DataType="i=23" ValueRank="1">
    <DisplayName>OldValues</DisplayName>
    <References>
      <Reference ReferenceType="HasTypeDefinition">i=68</Reference>
      <Reference ReferenceType="HasModellingRule">i=78</Reference>
      <Reference ReferenceType="HasProperty" IsForward="false">i=3006</Reference>
    </References>
  </UAVariable>
  <UAObjectType NodeId="i=3012" BrowseName="AuditHistoryDeleteEventType" IsAbstract="true">
    <DisplayName>AuditHistoryDeleteEventType</DisplayName>
    <References>
      <Reference ReferenceType="HasProperty">i=3027</Reference>
      <Reference ReferenceType="HasSubtype" IsForward="false">i=2104</Reference>
    </References>
  </UAObjectType>
  <UAVariable NodeId="i=3027" BrowseName="UpdatedNode" ParentNodeId="i=3012" DataType="NodeId">
    <DisplayName>UpdatedNode</DisplayName>
    <References>
      <Reference ReferenceType="HasTypeDefinition">i=68</Reference>
      <Reference ReferenceType="HasModellingRule">i=78</Reference>
      <Reference ReferenceType="HasProperty" IsForward="false">i=3012</Reference>
    </References>
  </UAVariable>
  <UAObjectType NodeId="i=3014" BrowseName="AuditHistoryRawModifyDeleteEventType" IsAbstract="true">
    <DisplayName>AuditHistoryRawModifyDeleteEventType</DisplayName>
    <References>
      <Reference ReferenceType="HasProperty">i=3015</Reference>
      <Reference ReferenceType="HasProperty">i=3016</Reference>
      <Reference ReferenceType="HasProperty">i=3017</Reference>
      <Reference ReferenceType="HasProperty">i=3034</Reference>
      <Reference ReferenceType="HasSubtype" IsForward="false">i=3012</Reference>
    </References>
  </UAObjectType>
  <UAVariable NodeId="i=3015" BrowseName="IsDeleteModified" ParentNodeId="i=3014" DataType="Boolean">
    <DisplayName>IsDeleteModified</DisplayName>
    <References>
      <Reference ReferenceType="HasTypeDefinition">i=68</Reference>
      <Reference ReferenceType="HasModellingRule">i=78</Reference>
      <Reference ReferenceType="HasProperty" IsForward="false">i=3014</Reference>
    </References>
  </UAVariable>
  <UAVariable NodeId="i=3016" BrowseName="StartTime" ParentNodeId="i=3014" DataType="i=294">
    <DisplayName>StartTime</DisplayName>
    <References>
      <Reference ReferenceType="HasTypeDefinition">i=68</Reference>
      <Reference ReferenceType="HasModellingRule">i=78</Reference>
      <Reference ReferenceType="HasProperty" IsForward="false">i=3014</Reference>
    </References>
  </UAVariable>
  <UAVariable NodeId="i=3017" BrowseName="EndTime" ParentNodeId="i=3014" DataType="i=294">
    <DisplayName>EndTime</DisplayName>
    <References>
      <Reference ReferenceType="HasTypeDefinition">i=68</Reference>
      <Reference ReferenceType="HasModellingRule">i=78</Reference>
      <Reference ReferenceType="HasProperty" IsForward="false">i=3014</Reference>
    </References>
  </UAVariable>
  <UAVariable NodeId="i=3034" BrowseName="OldValues" ParentNodeId="i=3014" DataType="i=23" ValueRank="1">
    <DisplayName>OldValues</DisplayName>
    <References>
      <Reference ReferenceType="HasTypeDefinition">i=68</Reference>
      <Reference ReferenceType="HasModellingRule">i=78</Reference>
      <Reference ReferenceType="HasProperty" IsForward="false">i=3014</Reference>
    </References>
  </UAVariable>
  <UAObjectType NodeId="i=3019" BrowseName="AuditHistoryAtTimeDeleteEventType" IsAbstract="true">
    <DisplayName>AuditHistoryAtTimeDeleteEventType</DisplayName>
    <References>
      <Reference ReferenceType="HasProperty">i=3020</Reference>
      <Reference ReferenceType="HasProperty">i=3021</Reference>
      <Reference ReferenceType="HasSubtype" IsForward="false">i=3012</Reference>
    </References>
  </UAObjectType>
  <UAVariable NodeId="i=3020" BrowseName="ReqTimes" ParentNodeId="i=3019" DataType="i=294" ValueRank="1">
    <DisplayName>ReqTimes</DisplayName>
    <References>
      <Reference ReferenceType="HasTypeDefinition">i=68</Reference>
      <Reference ReferenceType="HasModellingRule">i=78</Reference>
      <Reference ReferenceType="HasProperty" IsForward="false">i=3019</Reference>
    </References>
  </UAVariable>
  <UAVariable NodeId="i=3021" BrowseName="OldValues" ParentNodeId="i=3019" DataType="i=23" ValueRank="1">
    <DisplayName>OldValues</DisplayName>
    <References>
      <Reference ReferenceType="HasTypeDefinition">i=68</Reference>
      <Reference ReferenceType="HasModellingRule">i=78</Reference>
      <Reference ReferenceType="HasProperty" IsForward="false">i=3019</Reference>
    </References>
  </UAVariable>
  <UAObjectType NodeId="i=3022" BrowseName="AuditHistoryEventDeleteEventType" IsAbstract="true">
    <DisplayName>AuditHistoryEventDeleteEventType</DisplayName>
    <References>
      <Reference ReferenceType="HasProperty">i=3023</Reference>
      <Reference ReferenceType="HasProperty">i=3024</Reference>
      <Reference ReferenceType="HasSubtype" IsForward="false">i=3012</Reference>
    </References>
  </UAObjectType>
  <UAVariable NodeId="i=3023" BrowseName="EventIds" ParentNodeId="i=3022" DataType="ByteString" ValueRank="1">
    <DisplayName>EventIds</DisplayName>
    <References>
      <Reference ReferenceType="HasTypeDefinition">i=68</Reference>
      <Reference ReferenceType="HasModellingRule">i=78</Reference>
      <Reference ReferenceType="HasProperty" IsForward="false">i=3022</Reference>
    </References>
  </UAVariable>
  <UAVariable NodeId="i=3024" BrowseName="OldValues" ParentNodeId="i=3022" DataType="i=920">
    <DisplayName>OldValues</DisplayName>
    <References>
      <Reference ReferenceType="HasTypeDefinition">i=68</Reference>
      <Reference ReferenceType="HasModellingRule">i=78</Reference>
      <Reference ReferenceType="HasProperty" IsForward="false">i=3022</Reference>
    </References>
  </UAVariable>
  <UADataType NodeId="i=891" BrowseName="Annotation">
    <DisplayName>Annotation</DisplayName>
    <References>
      <Reference ReferenceType="HasSubtype" IsForward="false">i=22</Reference>
    </References>
    <Definition Name="Annotation">
      <Field Name="Message" DataType="i=12" />
      <Field Name="UserName" DataType="i=12" />
      <Field Name="AnnotationTime" DataType="i=294" />
    </Definition>
  </UADataType>
  <UADataType NodeId="i=890" BrowseName="ExceptionDeviationFormat">
    <DisplayName>ExceptionDeviationFormat</DisplayName>
    <References>
      <Reference ReferenceType="HasProperty">i=7614</Reference>
      <Reference ReferenceType="HasSubtype" IsForward="false">i=29</Reference>
    </References>
    <Definition Name="ExceptionDeviationFormat">
      <Field Name="AbsoluteValue" Value="0" />
      <Field Name="PercentOfValue" Value="1" />
      <Field Name="PercentOfRange" Value="2" />
      <Field Name="PercentOfEURange" Value="3" />
      <Field Name="Unknown" Value="4" />
    </Definition>
  </UADataType>
  <UAVariable NodeId="i=7614" BrowseName="EnumStrings" ParentNodeId="i=890" DataType="LocalizedText" ValueRank="1">
    <DisplayName>EnumStrings</DisplayName>
    <References>
      <Reference ReferenceType="HasTypeDefinition">i=68</Reference>
      <Reference ReferenceType="HasModellingRule">i=78</Reference>
      <Reference ReferenceType="HasProperty" IsForward="false">i=890</Reference>
    </References>
    <Value>
      <ListOfLocalizedText xmlns="http://opcfoundation.org/UA/2008/02/Types.xsd">
        <LocalizedText>
          <Locale>
          </Locale>
          <Text>AbsoluteValue</Text>
        </LocalizedText>
        <LocalizedText>
          <Locale>
          </Locale>
          <Text>PercentOfValue</Text>
        </LocalizedText>
        <LocalizedText>
          <Locale>
          </Locale>
          <Text>PercentOfRange</Text>
        </LocalizedText>
        <LocalizedText>
          <Locale>
          </Locale>
          <Text>PercentOfEURange</Text>
        </LocalizedText>
        <LocalizedText>
          <Locale>
          </Locale>
          <Text>Unknown</Text>
        </LocalizedText>
      </ListOfLocalizedText>
    </Value>
  </UAVariable>
<<<<<<< HEAD
=======
  <UAObject NodeId="i=893" BrowseName="Default Binary" SymbolicName="DefaultBinary">
    <DisplayName>Default Binary</DisplayName>
    <References>
      <Reference ReferenceType="HasEncoding" IsForward="false">i=891</Reference>
      <Reference ReferenceType="HasDescription">i=8244</Reference>
      <Reference ReferenceType="HasTypeDefinition">i=76</Reference>
    </References>
  </UAObject>
>>>>>>> 7faafe65
  <UAObject NodeId="i=892" BrowseName="Default XML" SymbolicName="DefaultXml">
    <DisplayName>Default XML</DisplayName>
    <References>
      <Reference ReferenceType="HasEncoding" IsForward="false">i=891</Reference>
      <Reference ReferenceType="HasDescription">i=8879</Reference>
      <Reference ReferenceType="HasTypeDefinition">i=76</Reference>
    </References>
  </UAObject>
<<<<<<< HEAD
  <UAObject NodeId="i=893" BrowseName="Default Binary" SymbolicName="DefaultBinary">
    <DisplayName>Default Binary</DisplayName>
    <References>
      <Reference ReferenceType="HasEncoding" IsForward="false">i=891</Reference>
      <Reference ReferenceType="HasDescription">i=8244</Reference>
=======
  <UAObject NodeId="i=15382" BrowseName="Default JSON" SymbolicName="DefaultJson">
    <DisplayName>Default JSON</DisplayName>
    <References>
      <Reference ReferenceType="HasEncoding" IsForward="false">i=891</Reference>
>>>>>>> 7faafe65
      <Reference ReferenceType="HasTypeDefinition">i=76</Reference>
    </References>
  </UAObject>
</UANodeSet><|MERGE_RESOLUTION|>--- conflicted
+++ resolved
@@ -28,15 +28,9 @@
  * http://opcfoundation.org/License/MIT/1.00/
 -->
 
-<<<<<<< HEAD
-<UANodeSet xmlns:xsd="http://www.w3.org/2001/XMLSchema" xmlns:xsi="http://www.w3.org/2001/XMLSchema-instance" LastModified="2013-12-02T00:00:00Z" xmlns="http://opcfoundation.org/UA/2011/03/UANodeSet.xsd">
-  <Models>
-    <Model ModelUri="http://opcfoundation.org/UA/" Version="1.02" PublicationDate="2013-12-02T00:00:00Z" />
-=======
 <UANodeSet xmlns:xsd="http://www.w3.org/2001/XMLSchema" xmlns:xsi="http://www.w3.org/2001/XMLSchema-instance" LastModified="2018-02-09T00:00:00Z" xmlns="http://opcfoundation.org/UA/2011/03/UANodeSet.xsd">
   <Models>
     <Model ModelUri="http://opcfoundation.org/UA/" Version="1.02" PublicationDate="2018-02-09T00:00:00Z" />
->>>>>>> 7faafe65
   </Models>
   <Aliases>
     <Alias Alias="Boolean">i=1</Alias>
@@ -809,8 +803,6 @@
       </ListOfLocalizedText>
     </Value>
   </UAVariable>
-<<<<<<< HEAD
-=======
   <UAObject NodeId="i=893" BrowseName="Default Binary" SymbolicName="DefaultBinary">
     <DisplayName>Default Binary</DisplayName>
     <References>
@@ -819,7 +811,6 @@
       <Reference ReferenceType="HasTypeDefinition">i=76</Reference>
     </References>
   </UAObject>
->>>>>>> 7faafe65
   <UAObject NodeId="i=892" BrowseName="Default XML" SymbolicName="DefaultXml">
     <DisplayName>Default XML</DisplayName>
     <References>
@@ -828,18 +819,10 @@
       <Reference ReferenceType="HasTypeDefinition">i=76</Reference>
     </References>
   </UAObject>
-<<<<<<< HEAD
-  <UAObject NodeId="i=893" BrowseName="Default Binary" SymbolicName="DefaultBinary">
-    <DisplayName>Default Binary</DisplayName>
-    <References>
-      <Reference ReferenceType="HasEncoding" IsForward="false">i=891</Reference>
-      <Reference ReferenceType="HasDescription">i=8244</Reference>
-=======
   <UAObject NodeId="i=15382" BrowseName="Default JSON" SymbolicName="DefaultJson">
     <DisplayName>Default JSON</DisplayName>
     <References>
       <Reference ReferenceType="HasEncoding" IsForward="false">i=891</Reference>
->>>>>>> 7faafe65
       <Reference ReferenceType="HasTypeDefinition">i=76</Reference>
     </References>
   </UAObject>

<?xml version="1.0" encoding="utf-8"?>
<wsdl:definitions
  name="UAEndpoints"
  targetNamespace="http://opcfoundation.org/UA/2008/02/Endpoints.wsdl"
  xmlns:tns="http://opcfoundation.org/UA/2008/02/Endpoints.wsdl"
  xmlns:s0="http://opcfoundation.org/UA/2008/02/Services.wsdl"
  xmlns:s1="http://localhost.org/UA/SampleServer"
  xmlns:wsdl="http://schemas.xmlsoap.org/wsdl/"
  xmlns:soap="http://schemas.xmlsoap.org/wsdl/soap/"
  xmlns:soap12="http://schemas.xmlsoap.org/wsdl/soap12/"
  xmlns:wsa10="http://www.w3.org/2005/08/addressing"
>
<<<<<<< HEAD
  <!-- This File was generated on 2015-08-18 and supports the specifications supported by the UA SDK v1.1.335.1. -->

=======
>>>>>>> 7faafe65
  <wsdl:import namespace="http://opcfoundation.org/UA/2008/02/Services.wsdl" location="http://opcfoundation.org/UA/2008/02/Services.wsdl" />
  <wsdl:types />

  <wsdl:binding name="UaSoapXmlBinding_ISessionEndpoint" type="s0:ISessionEndpoint">
    <soap12:binding transport="http://schemas.xmlsoap.org/soap/http"/>

    <wsdl:operation name="InvokeService">
      <soap12:operation soapAction="http://opcfoundation.org/UA/2008/02/Types.xsd/InvokeService" style="document"/>
      <wsdl:input name="InvokeServiceMessage">
        <soap12:body use="literal"/>
      </wsdl:input>
      <wsdl:output name="InvokeServiceResponseMessage">
        <soap12:body use="literal"/>
      </wsdl:output>
      <wsdl:fault name="InvokeServiceFaultMessage">
        <soap12:fault name="InvokeServiceFaultMessage" use="literal" />
      </wsdl:fault>
    </wsdl:operation>

    <wsdl:operation name="CreateSession">
      <soap12:operation soapAction="http://opcfoundation.org/UA/2008/02/Services.wsdl/CreateSession" style="document"/>
      <wsdl:input name="CreateSessionMessage">
        <soap12:body use="literal"/>
      </wsdl:input>
      <wsdl:output name="CreateSessionResponseMessage">
        <soap12:body use="literal"/>
      </wsdl:output>
      <wsdl:fault name="CreateSessionFaultMessage">
        <soap12:fault name="CreateSessionFaultMessage" use="literal" />
      </wsdl:fault>
    </wsdl:operation>

    <wsdl:operation name="ActivateSession">
      <soap12:operation soapAction="http://opcfoundation.org/UA/2008/02/Services.wsdl/ActivateSession" style="document"/>
      <wsdl:input name="ActivateSessionMessage">
        <soap12:body use="literal"/>
      </wsdl:input>
      <wsdl:output name="ActivateSessionResponseMessage">
        <soap12:body use="literal"/>
      </wsdl:output>
      <wsdl:fault name="ActivateSessionFaultMessage">
        <soap12:fault name="ActivateSessionFaultMessage" use="literal" />
      </wsdl:fault>
    </wsdl:operation>

    <wsdl:operation name="CloseSession">
      <soap12:operation soapAction="http://opcfoundation.org/UA/2008/02/Services.wsdl/CloseSession" style="document"/>
      <wsdl:input name="CloseSessionMessage">
        <soap12:body use="literal"/>
      </wsdl:input>
      <wsdl:output name="CloseSessionResponseMessage">
        <soap12:body use="literal"/>
      </wsdl:output>
      <wsdl:fault name="CloseSessionFaultMessage">
        <soap12:fault name="CloseSessionFaultMessage" use="literal" />
      </wsdl:fault>
    </wsdl:operation>

    <wsdl:operation name="Cancel">
      <soap12:operation soapAction="http://opcfoundation.org/UA/2008/02/Services.wsdl/Cancel" style="document"/>
      <wsdl:input name="CancelMessage">
        <soap12:body use="literal"/>
      </wsdl:input>
      <wsdl:output name="CancelResponseMessage">
        <soap12:body use="literal"/>
      </wsdl:output>
      <wsdl:fault name="CancelFaultMessage">
        <soap12:fault name="CancelFaultMessage" use="literal" />
      </wsdl:fault>
    </wsdl:operation>

    <wsdl:operation name="AddNodes">
      <soap12:operation soapAction="http://opcfoundation.org/UA/2008/02/Services.wsdl/AddNodes" style="document"/>
      <wsdl:input name="AddNodesMessage">
        <soap12:body use="literal"/>
      </wsdl:input>
      <wsdl:output name="AddNodesResponseMessage">
        <soap12:body use="literal"/>
      </wsdl:output>
      <wsdl:fault name="AddNodesFaultMessage">
        <soap12:fault name="AddNodesFaultMessage" use="literal" />
      </wsdl:fault>
    </wsdl:operation>

    <wsdl:operation name="AddReferences">
      <soap12:operation soapAction="http://opcfoundation.org/UA/2008/02/Services.wsdl/AddReferences" style="document"/>
      <wsdl:input name="AddReferencesMessage">
        <soap12:body use="literal"/>
      </wsdl:input>
      <wsdl:output name="AddReferencesResponseMessage">
        <soap12:body use="literal"/>
      </wsdl:output>
      <wsdl:fault name="AddReferencesFaultMessage">
        <soap12:fault name="AddReferencesFaultMessage" use="literal" />
      </wsdl:fault>
    </wsdl:operation>

    <wsdl:operation name="DeleteNodes">
      <soap12:operation soapAction="http://opcfoundation.org/UA/2008/02/Services.wsdl/DeleteNodes" style="document"/>
      <wsdl:input name="DeleteNodesMessage">
        <soap12:body use="literal"/>
      </wsdl:input>
      <wsdl:output name="DeleteNodesResponseMessage">
        <soap12:body use="literal"/>
      </wsdl:output>
      <wsdl:fault name="DeleteNodesFaultMessage">
        <soap12:fault name="DeleteNodesFaultMessage" use="literal" />
      </wsdl:fault>
    </wsdl:operation>

    <wsdl:operation name="DeleteReferences">
      <soap12:operation soapAction="http://opcfoundation.org/UA/2008/02/Services.wsdl/DeleteReferences" style="document"/>
      <wsdl:input name="DeleteReferencesMessage">
        <soap12:body use="literal"/>
      </wsdl:input>
      <wsdl:output name="DeleteReferencesResponseMessage">
        <soap12:body use="literal"/>
      </wsdl:output>
      <wsdl:fault name="DeleteReferencesFaultMessage">
        <soap12:fault name="DeleteReferencesFaultMessage" use="literal" />
      </wsdl:fault>
    </wsdl:operation>

    <wsdl:operation name="Browse">
      <soap12:operation soapAction="http://opcfoundation.org/UA/2008/02/Services.wsdl/Browse" style="document"/>
      <wsdl:input name="BrowseMessage">
        <soap12:body use="literal"/>
      </wsdl:input>
      <wsdl:output name="BrowseResponseMessage">
        <soap12:body use="literal"/>
      </wsdl:output>
      <wsdl:fault name="BrowseFaultMessage">
        <soap12:fault name="BrowseFaultMessage" use="literal" />
      </wsdl:fault>
    </wsdl:operation>

    <wsdl:operation name="BrowseNext">
      <soap12:operation soapAction="http://opcfoundation.org/UA/2008/02/Services.wsdl/BrowseNext" style="document"/>
      <wsdl:input name="BrowseNextMessage">
        <soap12:body use="literal"/>
      </wsdl:input>
      <wsdl:output name="BrowseNextResponseMessage">
        <soap12:body use="literal"/>
      </wsdl:output>
      <wsdl:fault name="BrowseNextFaultMessage">
        <soap12:fault name="BrowseNextFaultMessage" use="literal" />
      </wsdl:fault>
    </wsdl:operation>

    <wsdl:operation name="TranslateBrowsePathsToNodeIds">
      <soap12:operation soapAction="http://opcfoundation.org/UA/2008/02/Services.wsdl/TranslateBrowsePathsToNodeIds" style="document"/>
      <wsdl:input name="TranslateBrowsePathsToNodeIdsMessage">
        <soap12:body use="literal"/>
      </wsdl:input>
      <wsdl:output name="TranslateBrowsePathsToNodeIdsResponseMessage">
        <soap12:body use="literal"/>
      </wsdl:output>
      <wsdl:fault name="TranslateBrowsePathsToNodeIdsFaultMessage">
        <soap12:fault name="TranslateBrowsePathsToNodeIdsFaultMessage" use="literal" />
      </wsdl:fault>
    </wsdl:operation>

    <wsdl:operation name="RegisterNodes">
      <soap12:operation soapAction="http://opcfoundation.org/UA/2008/02/Services.wsdl/RegisterNodes" style="document"/>
      <wsdl:input name="RegisterNodesMessage">
        <soap12:body use="literal"/>
      </wsdl:input>
      <wsdl:output name="RegisterNodesResponseMessage">
        <soap12:body use="literal"/>
      </wsdl:output>
      <wsdl:fault name="RegisterNodesFaultMessage">
        <soap12:fault name="RegisterNodesFaultMessage" use="literal" />
      </wsdl:fault>
    </wsdl:operation>

    <wsdl:operation name="UnregisterNodes">
      <soap12:operation soapAction="http://opcfoundation.org/UA/2008/02/Services.wsdl/UnregisterNodes" style="document"/>
      <wsdl:input name="UnregisterNodesMessage">
        <soap12:body use="literal"/>
      </wsdl:input>
      <wsdl:output name="UnregisterNodesResponseMessage">
        <soap12:body use="literal"/>
      </wsdl:output>
      <wsdl:fault name="UnregisterNodesFaultMessage">
        <soap12:fault name="UnregisterNodesFaultMessage" use="literal" />
      </wsdl:fault>
    </wsdl:operation>

    <wsdl:operation name="QueryFirst">
      <soap12:operation soapAction="http://opcfoundation.org/UA/2008/02/Services.wsdl/QueryFirst" style="document"/>
      <wsdl:input name="QueryFirstMessage">
        <soap12:body use="literal"/>
      </wsdl:input>
      <wsdl:output name="QueryFirstResponseMessage">
        <soap12:body use="literal"/>
      </wsdl:output>
      <wsdl:fault name="QueryFirstFaultMessage">
        <soap12:fault name="QueryFirstFaultMessage" use="literal" />
      </wsdl:fault>
    </wsdl:operation>

    <wsdl:operation name="QueryNext">
      <soap12:operation soapAction="http://opcfoundation.org/UA/2008/02/Services.wsdl/QueryNext" style="document"/>
      <wsdl:input name="QueryNextMessage">
        <soap12:body use="literal"/>
      </wsdl:input>
      <wsdl:output name="QueryNextResponseMessage">
        <soap12:body use="literal"/>
      </wsdl:output>
      <wsdl:fault name="QueryNextFaultMessage">
        <soap12:fault name="QueryNextFaultMessage" use="literal" />
      </wsdl:fault>
    </wsdl:operation>

    <wsdl:operation name="Read">
      <soap12:operation soapAction="http://opcfoundation.org/UA/2008/02/Services.wsdl/Read" style="document"/>
      <wsdl:input name="ReadMessage">
        <soap12:body use="literal"/>
      </wsdl:input>
      <wsdl:output name="ReadResponseMessage">
        <soap12:body use="literal"/>
      </wsdl:output>
      <wsdl:fault name="ReadFaultMessage">
        <soap12:fault name="ReadFaultMessage" use="literal" />
      </wsdl:fault>
    </wsdl:operation>

    <wsdl:operation name="HistoryRead">
      <soap12:operation soapAction="http://opcfoundation.org/UA/2008/02/Services.wsdl/HistoryRead" style="document"/>
      <wsdl:input name="HistoryReadMessage">
        <soap12:body use="literal"/>
      </wsdl:input>
      <wsdl:output name="HistoryReadResponseMessage">
        <soap12:body use="literal"/>
      </wsdl:output>
      <wsdl:fault name="HistoryReadFaultMessage">
        <soap12:fault name="HistoryReadFaultMessage" use="literal" />
      </wsdl:fault>
    </wsdl:operation>

    <wsdl:operation name="Write">
      <soap12:operation soapAction="http://opcfoundation.org/UA/2008/02/Services.wsdl/Write" style="document"/>
      <wsdl:input name="WriteMessage">
        <soap12:body use="literal"/>
      </wsdl:input>
      <wsdl:output name="WriteResponseMessage">
        <soap12:body use="literal"/>
      </wsdl:output>
      <wsdl:fault name="WriteFaultMessage">
        <soap12:fault name="WriteFaultMessage" use="literal" />
      </wsdl:fault>
    </wsdl:operation>

    <wsdl:operation name="HistoryUpdate">
      <soap12:operation soapAction="http://opcfoundation.org/UA/2008/02/Services.wsdl/HistoryUpdate" style="document"/>
      <wsdl:input name="HistoryUpdateMessage">
        <soap12:body use="literal"/>
      </wsdl:input>
      <wsdl:output name="HistoryUpdateResponseMessage">
        <soap12:body use="literal"/>
      </wsdl:output>
      <wsdl:fault name="HistoryUpdateFaultMessage">
        <soap12:fault name="HistoryUpdateFaultMessage" use="literal" />
      </wsdl:fault>
    </wsdl:operation>

    <wsdl:operation name="Call">
      <soap12:operation soapAction="http://opcfoundation.org/UA/2008/02/Services.wsdl/Call" style="document"/>
      <wsdl:input name="CallMessage">
        <soap12:body use="literal"/>
      </wsdl:input>
      <wsdl:output name="CallResponseMessage">
        <soap12:body use="literal"/>
      </wsdl:output>
      <wsdl:fault name="CallFaultMessage">
        <soap12:fault name="CallFaultMessage" use="literal" />
      </wsdl:fault>
    </wsdl:operation>

    <wsdl:operation name="CreateMonitoredItems">
      <soap12:operation soapAction="http://opcfoundation.org/UA/2008/02/Services.wsdl/CreateMonitoredItems" style="document"/>
      <wsdl:input name="CreateMonitoredItemsMessage">
        <soap12:body use="literal"/>
      </wsdl:input>
      <wsdl:output name="CreateMonitoredItemsResponseMessage">
        <soap12:body use="literal"/>
      </wsdl:output>
      <wsdl:fault name="CreateMonitoredItemsFaultMessage">
        <soap12:fault name="CreateMonitoredItemsFaultMessage" use="literal" />
      </wsdl:fault>
    </wsdl:operation>

    <wsdl:operation name="ModifyMonitoredItems">
      <soap12:operation soapAction="http://opcfoundation.org/UA/2008/02/Services.wsdl/ModifyMonitoredItems" style="document"/>
      <wsdl:input name="ModifyMonitoredItemsMessage">
        <soap12:body use="literal"/>
      </wsdl:input>
      <wsdl:output name="ModifyMonitoredItemsResponseMessage">
        <soap12:body use="literal"/>
      </wsdl:output>
      <wsdl:fault name="ModifyMonitoredItemsFaultMessage">
        <soap12:fault name="ModifyMonitoredItemsFaultMessage" use="literal" />
      </wsdl:fault>
    </wsdl:operation>

    <wsdl:operation name="SetMonitoringMode">
      <soap12:operation soapAction="http://opcfoundation.org/UA/2008/02/Services.wsdl/SetMonitoringMode" style="document"/>
      <wsdl:input name="SetMonitoringModeMessage">
        <soap12:body use="literal"/>
      </wsdl:input>
      <wsdl:output name="SetMonitoringModeResponseMessage">
        <soap12:body use="literal"/>
      </wsdl:output>
      <wsdl:fault name="SetMonitoringModeFaultMessage">
        <soap12:fault name="SetMonitoringModeFaultMessage" use="literal" />
      </wsdl:fault>
    </wsdl:operation>

    <wsdl:operation name="SetTriggering">
      <soap12:operation soapAction="http://opcfoundation.org/UA/2008/02/Services.wsdl/SetTriggering" style="document"/>
      <wsdl:input name="SetTriggeringMessage">
        <soap12:body use="literal"/>
      </wsdl:input>
      <wsdl:output name="SetTriggeringResponseMessage">
        <soap12:body use="literal"/>
      </wsdl:output>
      <wsdl:fault name="SetTriggeringFaultMessage">
        <soap12:fault name="SetTriggeringFaultMessage" use="literal" />
      </wsdl:fault>
    </wsdl:operation>

    <wsdl:operation name="DeleteMonitoredItems">
      <soap12:operation soapAction="http://opcfoundation.org/UA/2008/02/Services.wsdl/DeleteMonitoredItems" style="document"/>
      <wsdl:input name="DeleteMonitoredItemsMessage">
        <soap12:body use="literal"/>
      </wsdl:input>
      <wsdl:output name="DeleteMonitoredItemsResponseMessage">
        <soap12:body use="literal"/>
      </wsdl:output>
      <wsdl:fault name="DeleteMonitoredItemsFaultMessage">
        <soap12:fault name="DeleteMonitoredItemsFaultMessage" use="literal" />
      </wsdl:fault>
    </wsdl:operation>

    <wsdl:operation name="CreateSubscription">
      <soap12:operation soapAction="http://opcfoundation.org/UA/2008/02/Services.wsdl/CreateSubscription" style="document"/>
      <wsdl:input name="CreateSubscriptionMessage">
        <soap12:body use="literal"/>
      </wsdl:input>
      <wsdl:output name="CreateSubscriptionResponseMessage">
        <soap12:body use="literal"/>
      </wsdl:output>
      <wsdl:fault name="CreateSubscriptionFaultMessage">
        <soap12:fault name="CreateSubscriptionFaultMessage" use="literal" />
      </wsdl:fault>
    </wsdl:operation>

    <wsdl:operation name="ModifySubscription">
      <soap12:operation soapAction="http://opcfoundation.org/UA/2008/02/Services.wsdl/ModifySubscription" style="document"/>
      <wsdl:input name="ModifySubscriptionMessage">
        <soap12:body use="literal"/>
      </wsdl:input>
      <wsdl:output name="ModifySubscriptionResponseMessage">
        <soap12:body use="literal"/>
      </wsdl:output>
      <wsdl:fault name="ModifySubscriptionFaultMessage">
        <soap12:fault name="ModifySubscriptionFaultMessage" use="literal" />
      </wsdl:fault>
    </wsdl:operation>

    <wsdl:operation name="SetPublishingMode">
      <soap12:operation soapAction="http://opcfoundation.org/UA/2008/02/Services.wsdl/SetPublishingMode" style="document"/>
      <wsdl:input name="SetPublishingModeMessage">
        <soap12:body use="literal"/>
      </wsdl:input>
      <wsdl:output name="SetPublishingModeResponseMessage">
        <soap12:body use="literal"/>
      </wsdl:output>
      <wsdl:fault name="SetPublishingModeFaultMessage">
        <soap12:fault name="SetPublishingModeFaultMessage" use="literal" />
      </wsdl:fault>
    </wsdl:operation>

    <wsdl:operation name="Publish">
      <soap12:operation soapAction="http://opcfoundation.org/UA/2008/02/Services.wsdl/Publish" style="document"/>
      <wsdl:input name="PublishMessage">
        <soap12:body use="literal"/>
      </wsdl:input>
      <wsdl:output name="PublishResponseMessage">
        <soap12:body use="literal"/>
      </wsdl:output>
      <wsdl:fault name="PublishFaultMessage">
        <soap12:fault name="PublishFaultMessage" use="literal" />
      </wsdl:fault>
    </wsdl:operation>

    <wsdl:operation name="Republish">
      <soap12:operation soapAction="http://opcfoundation.org/UA/2008/02/Services.wsdl/Republish" style="document"/>
      <wsdl:input name="RepublishMessage">
        <soap12:body use="literal"/>
      </wsdl:input>
      <wsdl:output name="RepublishResponseMessage">
        <soap12:body use="literal"/>
      </wsdl:output>
      <wsdl:fault name="RepublishFaultMessage">
        <soap12:fault name="RepublishFaultMessage" use="literal" />
      </wsdl:fault>
    </wsdl:operation>

    <wsdl:operation name="TransferSubscriptions">
      <soap12:operation soapAction="http://opcfoundation.org/UA/2008/02/Services.wsdl/TransferSubscriptions" style="document"/>
      <wsdl:input name="TransferSubscriptionsMessage">
        <soap12:body use="literal"/>
      </wsdl:input>
      <wsdl:output name="TransferSubscriptionsResponseMessage">
        <soap12:body use="literal"/>
      </wsdl:output>
      <wsdl:fault name="TransferSubscriptionsFaultMessage">
        <soap12:fault name="TransferSubscriptionsFaultMessage" use="literal" />
      </wsdl:fault>
    </wsdl:operation>

    <wsdl:operation name="DeleteSubscriptions">
      <soap12:operation soapAction="http://opcfoundation.org/UA/2008/02/Services.wsdl/DeleteSubscriptions" style="document"/>
      <wsdl:input name="DeleteSubscriptionsMessage">
        <soap12:body use="literal"/>
      </wsdl:input>
      <wsdl:output name="DeleteSubscriptionsResponseMessage">
        <soap12:body use="literal"/>
      </wsdl:output>
      <wsdl:fault name="DeleteSubscriptionsFaultMessage">
        <soap12:fault name="DeleteSubscriptionsFaultMessage" use="literal" />
      </wsdl:fault>
    </wsdl:operation>

  </wsdl:binding>

  <wsdl:binding name="UaSoapXmlBinding_IDiscoveryEndpoint" type="s0:IDiscoveryEndpoint">
    <soap12:binding transport="http://schemas.xmlsoap.org/soap/http"/>

    <wsdl:operation name="InvokeService">
      <soap12:operation soapAction="http://opcfoundation.org/UA/2008/02/Types.xsd/InvokeService" style="document"/>
      <wsdl:input name="InvokeServiceMessage">
        <soap12:body use="literal"/>
      </wsdl:input>
      <wsdl:output name="InvokeServiceResponseMessage">
        <soap12:body use="literal"/>
      </wsdl:output>
      <wsdl:fault name="InvokeServiceFaultMessage">
        <soap12:fault name="InvokeServiceFaultMessage" use="literal" />
      </wsdl:fault>
    </wsdl:operation>

    <wsdl:operation name="FindServers">
      <soap12:operation soapAction="http://opcfoundation.org/UA/2008/02/Services.wsdl/FindServers" style="document"/>
      <wsdl:input name="FindServersMessage">
        <soap12:body use="literal"/>
      </wsdl:input>
      <wsdl:output name="FindServersResponseMessage">
        <soap12:body use="literal"/>
      </wsdl:output>
      <wsdl:fault name="FindServersFaultMessage">
        <soap12:fault name="FindServersFaultMessage" use="literal" />
      </wsdl:fault>
    </wsdl:operation>

    <wsdl:operation name="FindServersOnNetwork">
      <soap12:operation soapAction="http://opcfoundation.org/UA/2008/02/Services.wsdl/FindServersOnNetwork" style="document"/>
      <wsdl:input name="FindServersOnNetworkMessage">
        <soap12:body use="literal"/>
      </wsdl:input>
      <wsdl:output name="FindServersOnNetworkResponseMessage">
        <soap12:body use="literal"/>
      </wsdl:output>
      <wsdl:fault name="FindServersOnNetworkFaultMessage">
        <soap12:fault name="FindServersOnNetworkFaultMessage" use="literal" />
      </wsdl:fault>
    </wsdl:operation>

    <wsdl:operation name="GetEndpoints">
      <soap12:operation soapAction="http://opcfoundation.org/UA/2008/02/Services.wsdl/GetEndpoints" style="document"/>
      <wsdl:input name="GetEndpointsMessage">
        <soap12:body use="literal"/>
      </wsdl:input>
      <wsdl:output name="GetEndpointsResponseMessage">
        <soap12:body use="literal"/>
      </wsdl:output>
      <wsdl:fault name="GetEndpointsFaultMessage">
        <soap12:fault name="GetEndpointsFaultMessage" use="literal" />
      </wsdl:fault>
    </wsdl:operation>

  </wsdl:binding>

  <wsdl:binding name="UaSoapXmlBinding_IRegistrationEndpoint" type="s0:IRegistrationEndpoint">
    <soap12:binding transport="http://schemas.xmlsoap.org/soap/http"/>

    <wsdl:operation name="InvokeService">
      <soap12:operation soapAction="http://opcfoundation.org/UA/2008/02/Services.wsdl/InvokeService" style="document"/>
      <wsdl:input name="InvokeServiceMessage">
        <soap12:body use="literal"/>
      </wsdl:input>
      <wsdl:output name="InvokeServiceResponseMessage">
        <soap12:body use="literal"/>
      </wsdl:output>
      <wsdl:fault name="InvokeServiceFaultMessage">
        <soap12:fault name="InvokeServiceFaultMessage" use="literal" />
      </wsdl:fault>
    </wsdl:operation>

    <wsdl:operation name="RegisterServer">
      <soap12:operation soapAction="http://opcfoundation.org/UA/2008/02/Services.wsdl/RegisterServer" style="document"/>
      <wsdl:input name="RegisterServerMessage">
        <soap12:body use="literal"/>
      </wsdl:input>
      <wsdl:output name="RegisterServerResponseMessage">
        <soap12:body use="literal"/>
      </wsdl:output>
      <wsdl:fault name="RegisterServerFaultMessage">
        <soap12:fault name="RegisterServerFaultMessage" use="literal" />
      </wsdl:fault>
    </wsdl:operation>

    <wsdl:operation name="RegisterServer2">
      <soap12:operation soapAction="http://opcfoundation.org/UA/2008/02/Services.wsdl/RegisterServer2" style="document"/>
      <wsdl:input name="RegisterServer2Message">
        <soap12:body use="literal"/>
      </wsdl:input>
      <wsdl:output name="RegisterServer2ResponseMessage">
        <soap12:body use="literal"/>
      </wsdl:output>
      <wsdl:fault name="RegisterServer2FaultMessage">
        <soap12:fault name="RegisterServer2FaultMessage" use="literal" />
      </wsdl:fault>
    </wsdl:operation>

  </wsdl:binding>

  <wsdl:service name="UAService">
    <wsdl:port name="UaSoapXmlBinding_ISessionEndpoint" binding="tns:UaSoapXmlBinding_ISessionEndpoint">
      <soap12:address location="http://localhost/UAService"/>
    </wsdl:port>
    <wsdl:port name="UaSoapXmlBinding_IDiscoveryEndpoint" binding="tns:UaSoapXmlBinding_IDiscoveryEndpoint">
      <soap12:address location="http://localhost/UAService/discovery"/>
    </wsdl:port>
  </wsdl:service>

  <wsdl:service name="UADiscoveryService">
    <wsdl:port name="UaSoapXmlBinding_IDiscoveryEndpoint" binding="tns:UaSoapXmlBinding_IDiscoveryEndpoint">
      <soap12:address location="http://localhost:52601/UADiscovery"/>
    </wsdl:port>
    <wsdl:port name="UaSoapXmlBinding_IRegistrationEndpoint" binding="tns:UaSoapXmlBinding_IRegistrationEndpoint">
      <soap12:address location="http://localhost:52601/UADiscovery/registration"/>
    </wsdl:port>
  </wsdl:service>

</wsdl:definitions><|MERGE_RESOLUTION|>--- conflicted
+++ resolved
@@ -10,11 +10,6 @@
   xmlns:soap12="http://schemas.xmlsoap.org/wsdl/soap12/"
   xmlns:wsa10="http://www.w3.org/2005/08/addressing"
 >
-<<<<<<< HEAD
-  <!-- This File was generated on 2015-08-18 and supports the specifications supported by the UA SDK v1.1.335.1. -->
-
-=======
->>>>>>> 7faafe65
   <wsdl:import namespace="http://opcfoundation.org/UA/2008/02/Services.wsdl" location="http://opcfoundation.org/UA/2008/02/Services.wsdl" />
   <wsdl:types />
 
